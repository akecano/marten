--- conflicted
+++ resolved
@@ -129,13 +129,8 @@
 
         internal void CreatePatching()
         {
-<<<<<<< HEAD
             var patching = new TransformFunction(this, PatchDoc, SchemaBuilder.GetJavascript(this, "mt_patching"));
             patching.OtherArgs.Add("patch");
-=======
-            return _documentMappings.GetOrAdd(documentType, type => typeof(DocumentMapping<>).CloseAndBuildAs<DocumentMapping>(this, documentType));
-        }
->>>>>>> bf20a3f0
 
             Transforms.Load(patching);
         }
@@ -257,30 +252,14 @@
             throw new PostgresqlIdentifierTooLongException(NameDataLength, name);
         }
 
-<<<<<<< HEAD
         internal ITenancy Tenancy { get; private set; }
-=======
-        public void Validate()
-        {
-            foreach (var mapping in AllDocumentMappings)
+
+        internal void Validate()
+        {
+            foreach (var mapping in Storage.AllDocumentMappings)
+            {
                 mapping.Validate();
-        }
-
-        internal IDocumentMapping FindMapping(Type documentType)
-        {
-            return _mappings.GetOrAdd(documentType, type =>
-            {
-                var subclass =  AllDocumentMappings.SelectMany(x => x.SubClasses)
-                        .FirstOrDefault(x => x.DocumentType == type) as IDocumentMapping;
-
-                return subclass ?? MappingFor(documentType);
-            });
-        }
-
-        internal void AddMapping(IDocumentMapping mapping)
-        {
-            _mappings[mapping.DocumentType] = mapping;
-        }
->>>>>>> bf20a3f0
+            }
+}
     }
 }