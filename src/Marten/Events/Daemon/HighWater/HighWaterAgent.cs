using System;
using System.Threading;
using System.Threading.Tasks;
using System.Timers;
using Baseline;
using Microsoft.Extensions.Logging;
using Timer = System.Timers.Timer;

namespace Marten.Events.Daemon.HighWater
{
    internal class HighWaterAgent : IDisposable
    {
        private readonly IHighWaterDetector _detector;
        private readonly ShardStateTracker _tracker;
        private readonly ILogger _logger;
        private readonly DaemonSettings _settings;
        private readonly CancellationToken _token;
        private readonly Timer _timer;
        private Task<Task> _loop;

        private HighWaterStatistics _current;

        // ReSharper disable once ContextualLoggerProblem
        public HighWaterAgent(IHighWaterDetector detector, ShardStateTracker tracker, ILogger logger, DaemonSettings settings, CancellationToken token)
        {
            _detector = detector;
            _tracker = tracker;
            _logger = logger;
            _settings = settings;
            _token = token;

            _timer = new Timer(_settings.HealthCheckPollingTime.TotalMilliseconds) {AutoReset = true};
            _timer.Elapsed += TimerOnElapsed;
        }

        public async Task Start()
        {
            IsRunning = true;

            _current = await _detector.Detect(_token).ConfigureAwait(false);

            _tracker.Publish(new ShardState(ShardState.HighWaterMark, _current.CurrentMark){Action = ShardAction.Started});

            _loop = Task.Factory.StartNew(DetectChanges, _token, TaskCreationOptions.LongRunning | TaskCreationOptions.AttachedToParent, TaskScheduler.Default);

            _timer.Start();

            _logger.LogInformation("Started HighWaterAgent");
        }

        public bool IsRunning { get; private set; }


        private async Task DetectChanges()
        {
            try
            {
                _current = await _detector.Detect(_token).ConfigureAwait(false);

                if (_current.CurrentMark > 0)
                {
                    _tracker.MarkHighWater(_current.CurrentMark);
                }
            }
            catch (Exception e)
            {
                _logger.LogError(e, "Failed while making the initial determination of the high water mark");
            }

            await Task.Delay(_settings.FastPollingTime, _token).ConfigureAwait(false);

            while (!_token.IsCancellationRequested)
            {
                HighWaterStatistics statistics = null;
                try
                {
                    statistics = await _detector.Detect(_token).ConfigureAwait(false);
                }
                catch (Exception e)
                {
                    _logger.LogError(e, "Failed while trying to detect high water statistics");
                    await Task.Delay(_settings.SlowPollingTime, _token).ConfigureAwait(false);
                    continue;
                }

                var status = statistics.InterpretStatus(_current);

                switch (status)
                {
                    case HighWaterStatus.Changed:
                        await markProgress(statistics, _settings.FastPollingTime).ConfigureAwait(false);
                        break;

                    case HighWaterStatus.CaughtUp:
                        await markProgress(statistics, _settings.SlowPollingTime).ConfigureAwait(false);
                        break;

                    case HighWaterStatus.Stale:
<<<<<<< HEAD
                        if (_logger.IsEnabled(LogLevel.Debug))
                        {
                            _logger.LogDebug("High Water agent is stale at {CurrentMark}", statistics.CurrentMark);
                        }
=======
                        _logger.LogInformation("High Water agent is stale at {CurrentMark}", statistics.CurrentMark);
>>>>>>> edc0ab4d

                        // This gives the high water detection a chance to allow the gaps to fill in
                        // before skipping to the safe harbor time
                        var safeHarborTime = _current.Timestamp.Add(_settings.StaleSequenceThreshold);
                        if (safeHarborTime > statistics.Timestamp)
                        {
                            await Task.Delay(_settings.SlowPollingTime, _token).ConfigureAwait(false);
                            continue;
                        }

<<<<<<< HEAD
                        _logger.LogInformation("High Water agent is stale after threshold of {DelayInSeconds} seconds, skipping gap", _settings.StaleSequenceThreshold.TotalSeconds);
=======
                        _logger.LogInformation("High Water agent is stale after threshold of {DelayInSeconds} seconds, skipping gap to events marked after {SafeHarborTime}", _settings.StaleSequenceThreshold.TotalSeconds, safeHarborTime);
>>>>>>> edc0ab4d

                        statistics = await _detector.DetectInSafeZone(_token).ConfigureAwait(false);
                        await markProgress(statistics, _settings.FastPollingTime).ConfigureAwait(false);
                        break;
                }
            }

            _logger.LogInformation("HighWaterAgent has detected a cancellation and has stopped polling");
        }

        private async Task markProgress(HighWaterStatistics statistics, TimeSpan delayTime)
        {
            // don't bother sending updates if the current position is 0
            if (statistics.CurrentMark == 0 || statistics.CurrentMark == _tracker.HighWaterMark)
            {
                await Task.Delay(delayTime, _token).ConfigureAwait(false);
                return;
            }

            if (_logger.IsEnabled(LogLevel.Debug))
            {
                _logger.LogDebug("High Water mark detected at {CurrentMark}", statistics.CurrentMark);
            }

            _current = statistics;
            _tracker.MarkHighWater(statistics.CurrentMark);

            await Task.Delay(delayTime, _token).ConfigureAwait(false);
        }

        private void TimerOnElapsed(object sender, ElapsedEventArgs e)
        {
            _ = CheckState();
        }

        private async Task CheckState()
        {
            if (_loop.IsFaulted && !_token.IsCancellationRequested)
            {
                _logger.LogError(_loop.Exception,"HighWaterAgent polling loop was faulted");

                try
                {
                    _loop.Dispose();
                    await Start().ConfigureAwait(false);
                }
                catch (Exception ex)
                {
                    _logger.LogError(ex, "Error trying to restart the HighWaterAgent");
                }
            }
        }

        public void Dispose()
        {
            _timer?.Stop();
            _timer?.Dispose();
            _loop?.SafeDispose();
        }

        public async Task CheckNow()
        {
            var statistics = await _detector.Detect(_token).ConfigureAwait(false);
            _tracker.MarkHighWater(statistics.CurrentMark);
        }

        public Task Stop()
        {
            try
            {
                _timer?.Stop();
                _loop?.Dispose();

                IsRunning = false;
            }
            catch (Exception e)
            {
                _logger.LogError(e, "Error trying to stop the HighWaterAgent");
            }

            return Task.CompletedTask;
        }
    }
}<|MERGE_RESOLUTION|>--- conflicted
+++ resolved
@@ -96,14 +96,7 @@
                         break;
 
                     case HighWaterStatus.Stale:
-<<<<<<< HEAD
-                        if (_logger.IsEnabled(LogLevel.Debug))
-                        {
-                            _logger.LogDebug("High Water agent is stale at {CurrentMark}", statistics.CurrentMark);
-                        }
-=======
                         _logger.LogInformation("High Water agent is stale at {CurrentMark}", statistics.CurrentMark);
->>>>>>> edc0ab4d
 
                         // This gives the high water detection a chance to allow the gaps to fill in
                         // before skipping to the safe harbor time
@@ -113,12 +106,9 @@
                             await Task.Delay(_settings.SlowPollingTime, _token).ConfigureAwait(false);
                             continue;
                         }
+                        
+                        _logger.LogInformation("High Water agent is stale after threshold of {DelayInSeconds} seconds, skipping gap to events marked after {SafeHarborTime}", _settings.StaleSequenceThreshold.TotalSeconds, safeHarborTime);
 
-<<<<<<< HEAD
-                        _logger.LogInformation("High Water agent is stale after threshold of {DelayInSeconds} seconds, skipping gap", _settings.StaleSequenceThreshold.TotalSeconds);
-=======
-                        _logger.LogInformation("High Water agent is stale after threshold of {DelayInSeconds} seconds, skipping gap to events marked after {SafeHarborTime}", _settings.StaleSequenceThreshold.TotalSeconds, safeHarborTime);
->>>>>>> edc0ab4d
 
                         statistics = await _detector.DetectInSafeZone(_token).ConfigureAwait(false);
                         await markProgress(statistics, _settings.FastPollingTime).ConfigureAwait(false);
